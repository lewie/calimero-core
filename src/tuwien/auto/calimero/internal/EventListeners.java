/*
    Calimero 2 - A library for KNX network access
    Copyright (c) 2006, 2014 B. Malinowsky

    This program is free software; you can redistribute it and/or modify
    it under the terms of the GNU General Public License as published by
    the Free Software Foundation; either version 2 of the License, or
    (at your option) any later version.

    This program is distributed in the hope that it will be useful,
    but WITHOUT ANY WARRANTY; without even the implied warranty of
    MERCHANTABILITY or FITNESS FOR A PARTICULAR PURPOSE. See the
    GNU General Public License for more details.

    You should have received a copy of the GNU General Public License
    along with this program; if not, write to the Free Software
    Foundation, Inc., 59 Temple Place, Suite 330, Boston, MA  02111-1307  USA

    Linking this library statically or dynamically with other modules is
    making a combined work based on this library. Thus, the terms and
    conditions of the GNU General Public License cover the whole
    combination.

    As a special exception, the copyright holders of this library give you
    permission to link this library with independent modules to produce an
    executable, regardless of the license terms of these independent
    modules, and to copy and distribute the resulting executable under terms
    of your choice, provided that you also meet, for each linked independent
    module, the terms and conditions of the license of that module. An
    independent module is a module which is not derived from or based on
    this library. If you modify this library, you may extend this exception
    to your version of the library, but you are not obligated to do so. If
    you do not wish to do so, delete this exception statement from your
    version.
*/

package tuwien.auto.calimero.internal;

import java.lang.reflect.Array;
import java.util.ArrayList;
import java.util.Arrays;
import java.util.EventListener;
import java.util.Iterator;
import java.util.List;

import org.slf4j.Logger;

import tuwien.auto.calimero.log.LogService;

/**
 * Container for keeping event listeners.
 * <p>
 * The assumption for implementation of this class is that iterating over event listeners
 * is the predominant operation, adding and removing listeners not.
 *
 * @author B. Malinowsky
 */
public class EventListeners<T extends EventListener>
{
<<<<<<< HEAD
	private final List listeners = new ArrayList();
	private EventListener[] listenersCopy = new EventListener[0];
	private final Logger logger;
=======
	private final List<T> listeners = new ArrayList<>();
	private T[] listenersCopy;
	private final Class<T> type;
	private final LogService logger;
>>>>>>> 811b2125

	/**
	 * Creates a new event listeners container object.
	 * <p>
	 */
	public EventListeners(final Class<T> listenerType)
	{
		this(null, null);
	}

	/**
	 * Creates a new event listeners container object.
	 * <p>
	 *
	 * @param logger optional logger for log output
	 */
<<<<<<< HEAD
	public EventListeners(final Logger logger)
=======
	public EventListeners(final Class<T> listenerType, final LogService logger)
>>>>>>> 811b2125
	{
		type = listenerType;
		this.logger = logger;
		createCopy();
	}

	/**
	 * Adds the specified event listener <code>l</code> to this container.
	 * <p>
	 * If <code>l</code> is
	 * <code>null<code> or was already added as listener, no action is performed.
	 *
	 * @param l the listener to add
	 */
	public void add(final T l)
	{
		if (l == null)
			return;
		synchronized (listeners) {
			if (!listeners.contains(l)) {
				listeners.add(l);
				createCopy();
			}
			else if (logger != null)
				logger.warn("event listener already registered");
		}
	}

	/**
	 * Removes the specified event listener <code>l</code> from this container.
	 * <p>
	 * If <code>l</code> was not added in the first place, no action is performed.
	 *
	 * @param l the listener to remove
	 */
	public void remove(final T l)
	{
		synchronized (listeners) {
			if (listeners.remove(l))
				createCopy();
		}
	}

	/**
	 * Removes all event listeners from this container.
	 * <p>
	 */
	public void removeAll()
	{
		synchronized (listeners) {
			listeners.clear();
			createCopy();
		}
	}

	/**
	 * Returns an array with all event listeners.
	 * <p>
	 * While modifying the returned array will have no impact on the event listeners kept
	 * by this class, the array might be reused for subsequent callers, who will be
	 * affected.
	 *
	 * @return array with all event listeners in this container, with array size equal to
	 *         the number of contained listeners
	 */
	public T[] listeners()
	{
		return listenersCopy;
	}

	/**
	 * Returns an iterator for the contained event listeners.
	 * <p>
	 *
	 * @return the iterator for the listeners
	 */
	public Iterator<T> iterator()
	{
		return Arrays.asList(listenersCopy).iterator();
	}

	private void createCopy()
	{
		@SuppressWarnings("unchecked")
		final T[] t = (T[]) Array.newInstance(type, listeners.size());
		listenersCopy = listeners.toArray(t);
	}

	// not for general use, quite slow due to reflection mechanism
	/*
	void fire(final Object event, final Method method)
	{
		final Object[] objs = new Object[] { event };
		for (final Iterator i = iterator(); i.hasNext();) {
			final EventListener l = (EventListener) i.next();
			try {
				method.invoke(l, objs);
			}
			catch (final RuntimeException rte) {
				remove(l);
				logger.error("removed event listener", rte);
			}
			catch (final IllegalAccessException e) {
				e.printStackTrace();
			}
			catch (final InvocationTargetException e) {
				e.printStackTrace();
			}
		}
	}
	*/
}<|MERGE_RESOLUTION|>--- conflicted
+++ resolved
@@ -45,8 +45,6 @@
 
 import org.slf4j.Logger;
 
-import tuwien.auto.calimero.log.LogService;
-
 /**
  * Container for keeping event listeners.
  * <p>
@@ -57,16 +55,10 @@
  */
 public class EventListeners<T extends EventListener>
 {
-<<<<<<< HEAD
-	private final List listeners = new ArrayList();
-	private EventListener[] listenersCopy = new EventListener[0];
-	private final Logger logger;
-=======
 	private final List<T> listeners = new ArrayList<>();
 	private T[] listenersCopy;
 	private final Class<T> type;
-	private final LogService logger;
->>>>>>> 811b2125
+	private final Logger logger;
 
 	/**
 	 * Creates a new event listeners container object.
@@ -83,11 +75,7 @@
 	 *
 	 * @param logger optional logger for log output
 	 */
-<<<<<<< HEAD
-	public EventListeners(final Logger logger)
-=======
-	public EventListeners(final Class<T> listenerType, final LogService logger)
->>>>>>> 811b2125
+	public EventListeners(final Class<T> listenerType, final Logger logger)
 	{
 		type = listenerType;
 		this.logger = logger;
