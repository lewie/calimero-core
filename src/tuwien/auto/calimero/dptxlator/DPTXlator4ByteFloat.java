/*
    Calimero 2 - A library for KNX network access
    Copyright (c) 2009, 2015 B. Malinowsky

    This program is free software; you can redistribute it and/or modify
    it under the terms of the GNU General Public License as published by
    the Free Software Foundation; either version 2 of the License, or
    (at your option) any later version.

    This program is distributed in the hope that it will be useful,
    but WITHOUT ANY WARRANTY; without even the implied warranty of
    MERCHANTABILITY or FITNESS FOR A PARTICULAR PURPOSE. See the
    GNU General Public License for more details.

    You should have received a copy of the GNU General Public License
    along with this program; if not, write to the Free Software
    Foundation, Inc., 59 Temple Place, Suite 330, Boston, MA  02111-1307  USA

    Linking this library statically or dynamically with other modules is
    making a combined work based on this library. Thus, the terms and
    conditions of the GNU General Public License cover the whole
    combination.

    As a special exception, the copyright holders of this library give you
    permission to link this library with independent modules to produce an
    executable, regardless of the license terms of these independent
    modules, and to copy and distribute the resulting executable under terms
    of your choice, provided that you also meet, for each linked independent
    module, the terms and conditions of the license of that module. An
    independent module is a module which is not derived from or based on
    this library. If you modify this library, you may extend this exception
    to your version of the library, but you are not obligated to do so. If
    you do not wish to do so, delete this exception statement from your
    version.
*/

package tuwien.auto.calimero.dptxlator;

import java.lang.reflect.Field;
import java.text.DecimalFormat;
import java.text.NumberFormat;
import java.util.HashMap;
import java.util.Locale;
import java.util.Map;

import tuwien.auto.calimero.KNXFormatException;
import tuwien.auto.calimero.log.LogService.LogLevel;

/**
 * Translator for KNX DPTs with main number 14, type <b>4-byte float</b>.
 * <p>
 * The KNX data type width is 4 bytes.<br>
 * This type is a four byte floating point format with a maximum usable range as specified in IEEE
 * 754. The largest positive finite float literal is 3.40282347e+38f. The smallest positive finite
 * non-zero literal of type float is 1.40239846e-45f. The negative minimum finite float literal is
 * -3.40282347e+38f. DPTs adjust the usable range to reasonable limits for its values, the translator
 * will check and enforce those DPT specific limits in all methods working with java values (e.g.
 * {@link #setValue(float)}). Data methods for KNX data (e.g. {@link #setData(byte[])} accept all
 * data within the maximum usable range. The DPTs 14.000 to 14.079 do not have any specific range
 * limits set.<br>
 * In value methods expecting a string type, the value is a float type representation.
 * <p>
 * The default return value after creation is <code>0.0</code>.<br>
 *
 * @author B. Malinowsky
 */
public class DPTXlator4ByteFloat extends DPTXlator
{
	// KNX 4 Octet Float is encoded in the IEEE 754 floating point format.
	// It allocates 4 Bytes as follows, MSB to LSB:
	// | 1 bit Sign | 8 bit exponent | 23 bit mantissa |
	// Implementation of this translator is simple, as the Java Float type is specified to
	// use the same encoding.

	/**
	 * DPT ID 14.000, Acceleration; values from <b>-3.40282347e+38f</b> to <b>3.40282347e+38f</b>
	 * ms-2.
	 */
	public static final DPT DPT_ACCELERATION = new DPT("14.000", "Acceleration", "-3.40282347e+38f",
			"3.40282347e+38f", "ms-2");

	/**
	 * DPT ID 14.001, Acceleration, angular; values from <b>-3.40282347e+38f</b> to
	 * <b>3.40282347e+38f</b> rad s-2.
	 */
	public static final DPT DPT_ACCELERATION_ANGULAR = new DPT("14.001", "Acceleration, angular",
			"-3.40282347e+38f", "3.40282347e+38f", "rad s-2");

	/**
	 * DPT ID 14.002, Activation Energy; values from <b>-3.40282347e+38f</b> to
	 * <b>3.40282347e+38f</b> J/mol.
	 */
	public static final DPT DPT_ACTIVATION_ENERGY = new DPT("14.002", "Activation energy",
			"-3.40282347e+38f", "3.40282347e+38f", "J/mol");

	/**
	 * DPT ID 14.003, Activity (radioactive); values from <b>-3.40282347e+38f</b> to
	 * <b>3.40282347e+38f</b> s-1.
	 */
	public static final DPT DPT_ACTIVITY = new DPT("14.003", "Activity", "-3.40282347e+38f",
			"3.40282347e+38f", "s-1");

	/**
	 * DPT ID 14.004, Mol, amount of substance; values from <b>-3.40282347e+38f</b> to
	 * <b>3.40282347e+38f</b> mol.
	 */
	public static final DPT DPT_MOL = new DPT("14.004", "Mol", "-3.40282347e+38f",
			"3.40282347e+38f", "mol");

	/**
	 * DPT ID 14.005, Amplitude; values from <b>-3.40282347e+38f</b> to <b>3.40282347e+38f</b> (unit
	 * as appropriate).
	 */
	public static final DPT DPT_AMPLITUDE = new DPT("14.005", "Amplitude", "-3.40282347e+38f",
			"3.40282347e+38f");

	/**
	 * DPT ID 14.006, Angle, radiant; values from <b>-3.40282347e+38f</b> to <b>3.40282347e+38f</b>
	 * rad.
	 */
	public static final DPT DPT_ANGLE_RAD = new DPT("14.006", "Angle", "-3.40282347e+38f",
			"3.40282347e+38f", "rad");

	/**
	 * DPT ID 14.007, Angle, degree; values from <b>-3.40282347e+38f</b> to <b>3.40282347e+38f</b> °.
	 */
	public static final DPT DPT_ANGLE_DEG = new DPT("14.007", "Angle", "-3.40282347e+38f",
			"3.40282347e+38f", "°");

	/**
	 * DPT ID 14.008, Angular momentum; values from <b>-3.40282347e+38f</b> to <b>3.40282347e+38f</b>
	 * Js.
	 */
	public static final DPT DPT_ANGULAR_MOMENTUM = new DPT("14.008", "Momentum", "-3.40282347e+38f",
			"3.40282347e+38f", "Js");

	/**
	 * DPT ID 14.009, Angular velocity; values from <b>-3.40282347e+38f</b> to <b>3.40282347e+38f</b>
	 * rad/s.
	 */
	public static final DPT DPT_ANGULAR_VELOCITY = new DPT("14.009", "Angular velocity",
			"-3.40282347e+38f", "3.40282347e+38f", "rad/s");

	/**
	 * DPT ID 14.010, Area; values from <b>-3.40282347e+38f</b> to <b>3.40282347e+38f</b> m2.
	 */
	public static final DPT DPT_AREA = new DPT("14.010", "Area", "-3.40282347e+38f",
			"3.40282347e+38f", "m2");

	/**
	 * DPT ID 14.011, Capacitance; values from <b>-3.40282347e+38f</b> to <b>3.40282347e+38f</b> F.
	 */
	public static final DPT DPT_CAPACITANCE = new DPT("14.011", "Capacitance", "-3.40282347e+38f",
			"3.40282347e+38f", "F");

	/**
	 * DPT ID 14.012, Charge density (surface); values from <b>-3.40282347e+38f</b> to
	 * <b>3.40282347e+38f</b> C m-2.
	 */
	public static final DPT DPT_CHARGE_DENSITY_SURFACE = new DPT("14.012",
			"Charge density (surface)", "-3.40282347e+38f", "3.40282347e+38f", "C m-2");

	/**
	 * DPT ID 14.013, Charge density (volume); values from <b>-3.40282347e+38f</b> to
	 * <b>3.40282347e+38f</b> C m-3.
	 */
	public static final DPT DPT_CHARGE_DENSITY_VOLUME = new DPT("14.013",
			"Charge density (volume)", "-3.40282347e+38f", "3.40282347e+38f", "C m-3");

	/**
	 * DPT ID 14.014, Compressibility; values from <b>-3.40282347e+38f</b> to <b>3.40282347e+38f</b>
	 * m2/N.
	 */
	public static final DPT DPT_COMPRESSIBILITY = new DPT("14.014", "Compressibility",
			"-3.40282347e+38f", "3.40282347e+38f", "m2/N");

	/**
	 * DPT ID 14.015, Conductance; values from <b>-3.40282347e+38f</b> to <b>3.40282347e+38f</b> S =
	 * Ω-1.
	 */
	public static final DPT DPT_CONDUCTANCE = new DPT("14.015", "Conductance", "-3.40282347e+38f",
			"3.40282347e+38f", "Ω-1");

	/**
	 * DPT ID 14.016, Electrical conductivity; values from <b>-3.40282347e+38f</b> to
	 * <b>3.40282347e+38f</b> Ω-1m-1.
	 */
	public static final DPT DPT_ELECTRICAL_CONDUCTIVITY = new DPT("14.016",
			"Conductivity, electrical", "-3.40282347e+38f", "3.40282347e+38f", "Ω-1m-1");

	/**
	 * DPT ID 14.017, Density; values from <b>-3.40282347e+38f</b> to <b>3.40282347e+38f</b> kg m-3.
	 */
	public static final DPT DPT_DENSITY = new DPT("14.017", "Density", "-3.40282347e+38f",
			"3.40282347e+38f", "kg m-3");

	/**
	 * DPT ID 14.018, Electric charge; values from <b>-3.40282347e+38f</b> to <b>3.40282347e+38f</b>
	 * C.
	 */
	public static final DPT DPT_ELECTRIC_CHARGE = new DPT("14.018", "Electric charge",
			"-3.40282347e+38f", "3.40282347e+38f", "C");

	/**
	 * DPT ID 14.019, Electric current; values from <b>-3.40282347e+38f</b> to <b>3.40282347e+38f</b>
	 * A.
	 */
	public static final DPT DPT_ELECTRIC_CURRENT = new DPT("14.019", "Electric current",
			"-3.40282347e+38f", "3.40282347e+38f", "A");

	/**
	 * DPT ID 14.020, Electric current density; values from <b>-3.40282347e+38f</b> to
	 * <b>3.40282347e+38f</b> A m-2.
	 */
	public static final DPT DPT_ELECTRIC_CURRENTDENSITY = new DPT("14.020",
			"Electric current density", "-3.40282347e+38f", "3.40282347e+38f", "A m-2");

	/**
	 * DPT ID 14.021, Electric dipole moment; values from <b>-3.40282347e+38f</b> to
	 * <b>3.40282347e+38f</b> Cm.
	 */
	public static final DPT DPT_ELECTRIC_DIPOLEMOMENT = new DPT("14.021", "Electric dipole moment",
			"-3.40282347e+38f", "3.40282347e+38f", "Cm");

	/**
	 * DPT ID 14.022, Electric displacement; values from <b>-3.40282347e+38f</b> to
	 * <b>3.40282347e+38f</b> C m-2.
	 */
	public static final DPT DPT_ELECTRIC_DISPLACEMENT = new DPT("14.022", "Electric displacement",
			"-3.40282347e+38f", "3.40282347e+38f", "C m-2");

	/**
	 * DPT ID 14.023, Electric field strength; values from <b>-3.40282347e+38f</b> to
	 * <b>3.40282347e+38f</b> ￼￼￼￼￼￼￼￼￼V/m.
	 */
	public static final DPT DPT_ELECTRIC_FIELDSTRENGTH = new DPT("14.023",
			"Electric field strength", "-3.40282347e+38f", "3.40282347e+38f", "V/m");

	/**
	 * DPT ID 14.024, Electric flux; values from <b>-3.40282347e+38f</b> to <b>3.40282347e+38f</b>
	 * Vm. (In the KNX standard, the physical unit is given as 'c', but I don't think that is
	 * correct. I use the SI units.)
	 */
	public static final DPT DPT_ELECTRIC_FLUX = new DPT("14.024", "Electric flux",
			"-3.40282347e+38f", "3.40282347e+38f", "Vm");

	/**
	 * DPT ID 14.025, Electric flux density; values from <b>-3.40282347e+38f</b> to
	 * <b>3.40282347e+38f</b> C m-2.
	 */
	public static final DPT DPT_ELECTRIC_FLUX_DENSITY = new DPT("14.025", "Electric flux density",
			"-3.40282347e+38f", "3.40282347e+38f", "C m-2");

	/**
	 * DPT ID 14.026, Electric polarization; values from <b>-3.40282347e+38f</b> to
	 * <b>3.40282347e+38f</b> C m-2.
	 */
	public static final DPT DPT_ELECTRIC_POLARIZATION = new DPT("14.026", "Electric polarization",
			"-3.40282347e+38f", "3.40282347e+38f", "C m-2");

	/**
	 * DPT ID 14.027, Electric potential; values from <b>-3.40282347e+38f</b> to
	 * <b>3.40282347e+38f</b> V.
	 */
	public static final DPT DPT_ELECTRIC_POTENTIAL = new DPT("14.027", "Electric potential",
			"-3.40282347e+38f", "3.40282347e+38f", "V");

	/**
	 * DPT ID 14.028, Electric potential difference; values from <b>-3.40282347e+38f</b> to
	 * <b>3.40282347e+38f</b> V.
	 */
	public static final DPT DPT_ELECTRIC_POTENTIAL_DIFFERENCE = new DPT("14.028",
			"Electric potential difference", "-3.40282347e+38f", "3.40282347e+38f", "V");

	/**
	 * DPT ID 14.029, Electromagnetic moment; values from <b>-3.40282347e+38f</b> to
	 * <b>3.40282347e+38f</b> A m2.
	 */
	public static final DPT DPT_ELECTROMAGNETIC_MOMENT = new DPT("14.029",
			"Electromagnetic moment", "-3.40282347e+38f", "3.40282347e+38f", "A m2");

	/**
	 * DPT ID 14.030, Electromotive force; values from <b>-3.40282347e+38f</b> to
	 * <b>3.40282347e+38f</b> V.
	 */
	public static final DPT DPT_ELECTROMOTIVE_FORCE = new DPT("14.030", "Electromotive force",
			"-3.40282347e+38f", "3.40282347e+38f", "V");

	/**
	 * DPT ID 14.031, Energy; values from <b>-3.40282347e+38f</b> to <b>3.40282347e+38f</b> J.
	 */
	public static final DPT DPT_ENERGY = new DPT("14.031", "Energy", "-3.40282347e+38f",
			"3.40282347e+38f", "J");

	/**
	 * DPT ID 14.032, Force; values from <b>-3.40282347e+38f</b> to <b>3.40282347e+38f</b> N.
	 */
	public static final DPT DPT_FORCE = new DPT("14.032", "Force", "-3.40282347e+38f",
			"3.40282347e+38f", "N");

	/**
	 * DPT ID 14.033, Frequency; values from <b>-3.40282347e+38f</b> to <b>3.40282347e+38f</b> ￼￼Hz =
	 * 1/s.
	 */
	public static final DPT DPT_FREQUENCY = new DPT("14.033", "Frequency", "-3.40282347e+38f",
			"3.40282347e+38f", "￼￼Hz");

	/**
	 * DPT ID 14.034, Frequency, angular; values from <b>-3.40282347e+38f</b> to
	 * <b>3.40282347e+38f</b> rad/s.
	 */
	public static final DPT DPT_ANGULAR_FREQUENCY = new DPT("14.034", "Frequency, angular",
			"-3.40282347e+38f", "3.40282347e+38f", "rad/s");

	/**
	 * DPT ID 14.035, Heat capacity; values from <b>-3.40282347e+38f</b> to <b>3.40282347e+38f</b>
	 * J/K.
	 */
	public static final DPT DPT_HEAT_CAPACITY = new DPT("14.035", "Heat capacity",
			"-3.40282347e+38f", "3.40282347e+38f", "J/K");

	/**
	 * DPT ID 14.036, Heat flow rate; values from <b>-3.40282347e+38f</b> to <b>3.40282347e+38f</b>
	 * W.
	 */
	public static final DPT DPT_HEAT_FLOWRATE = new DPT("14.036", "Heat flow rate",
			"-3.40282347e+38f", "3.40282347e+38f", "W");

	/**
	 * DPT ID 14.037, Quantity of heat; values from <b>-3.40282347e+38f</b> to <b>3.40282347e+38f</b>
	 * J.
	 */
	public static final DPT DPT_HEAT_QUANTITY = new DPT("14.037", "Heat quantity",
			"-3.40282347e+38f", "3.40282347e+38f", "J");

	/**
	 * DPT ID 14.038, Impedance; values from <b>-3.40282347e+38f</b> to <b>3.40282347e+38f</b> Ω.
	 */
	public static final DPT DPT_IMPEDANCE = new DPT("14.038", "Impedance", "-3.40282347e+38f",
			"3.40282347e+38f", "Ω");

	/**
	 * DPT ID 14.039, Length; values from <b>-3.40282347e+38f</b> to <b>3.40282347e+38f</b> m.
	 */
	public static final DPT DPT_LENGTH = new DPT("14.039", "Length", "-3.40282347e+38f",
			"3.40282347e+38f", "m");

	/**
	 * DPT ID 14.040, Quantity of light; values from <b>-3.40282347e+38f</b> to
	 * <b>3.40282347e+38f</b> J or lm s.
	 */
	public static final DPT DPT_LIGHT_QUANTITY = new DPT("14.040", "Quantity of Light",
			"-3.40282347e+38f", "3.40282347e+38f", "J");

	/**
	 * DPT ID 14.041, Luminance; values from <b>-3.40282347e+38f</b> to <b>3.40282347e+38f</b> cd
	 * m-2.
	 */
	public static final DPT DPT_LUMINANCE = new DPT("14.041", "Luminance", "-3.40282347e+38f",
			"3.40282347e+38f", "cd m-2");

	/**
	 * DPT ID 14.042, Luminous flux; values from <b>-3.40282347e+38f</b> to <b>3.40282347e+38f</b>
	 * lm.
	 */
	public static final DPT DPT_LUMINOUS_FLUX = new DPT("14.042", "Luminous flux",
			"-3.40282347e+38f", "3.40282347e+38f", "lm");

	/**
	 * DPT ID 14.043, Luminous intensity; values from <b>-3.40282347e+38f</b> to
	 * <b>3.40282347e+38f</b> cd.
	 */
	public static final DPT DPT_LUMINOUS_INTENSITY = new DPT("14.043", "Luminous intensity",
			"-3.40282347e+38f", "3.40282347e+38f", "cd");

	/**
	 * DPT ID 14.044, Magnetic field strength; values from <b>-3.40282347e+38f</b> to
	 * <b>3.40282347e+38f</b> A/m.
	 */
	public static final DPT DPT_MAGNETIC_FIELDSTRENGTH = new DPT("14.044",
			"Magnetic field strength", "-3.40282347e+38f", "3.40282347e+38f", "A/m");

	/**
	 * DPT ID 14.045, Magnetic flux; values from <b>-3.40282347e+38f</b> to <b>3.40282347e+38f</b>
	 * Wb.
	 */
	public static final DPT DPT_MAGNETIC_FLUX = new DPT("14.045", "Magnetic flux",
			"-3.40282347e+38f", "3.40282347e+38f", "Wb");

	/**
	 * DPT ID 14.046, Magnetic flux density; values from <b>-3.40282347e+38f</b> to
	 * <b>3.40282347e+38f</b> T.
	 */
	public static final DPT DPT_MAGNETIC_FLUX_DENSITY = new DPT("14.046", "Magnetic flux density",
			"-3.40282347e+38f", "3.40282347e+38f", "T");

	/**
	 * DPT ID 14.047, Magnetic moment; values from <b>-3.40282347e+38f</b> to <b>3.40282347e+38f</b>
	 * ￼A m2.
	 */
	public static final DPT DPT_MAGNETIC_MOMENT = new DPT("14.047", "Magnetic moment",
			"-3.40282347e+38f", "3.40282347e+38f", "￼A m2");

	/**
	 * DPT ID 14.048, Magnetic polarization; values from <b>-3.40282347e+38f</b> to
	 * <b>3.40282347e+38f</b> T.
	 */
	public static final DPT DPT_MAGNETIC_POLARIZATION = new DPT("14.048", "Magnetic polarization",
			"-3.40282347e+38f", "3.40282347e+38f", "T");

	/**
	 * DPT ID 14.049, Magnetization; values from <b>-3.40282347e+38f</b> to <b>3.40282347e+38f</b>
	 * A/m.
	 */
	public static final DPT DPT_MAGNETIZATION = new DPT("14.049", "Magnetization",
			"-3.40282347e+38f", "3.40282347e+38f", "A/m");

	/**
	 * DPT ID 14.050, Magneto motive force; values from <b>-3.40282347e+38f</b> to
	 * <b>3.40282347e+38f</b> A.
	 */
	public static final DPT DPT_MAGNETOMOTIVE_FORCE = new DPT("14.050", "Magneto motive force",
			"-3.40282347e+38f", "3.40282347e+38f", "A");

	/**
	 * DPT ID 14.051, Mass; values from <b>-3.40282347e+38f</b> to <b>3.40282347e+38f</b> kg.
	 */
	public static final DPT DPT_MASS = new DPT("14.051", "Mass", "-3.40282347e+38f",
			"3.40282347e+38f", "kg");

	/**
	 * DPT ID 14.052, Mass flux; values from <b>-3.40282347e+38f</b> to <b>3.40282347e+38f</b> ￼kg/s.
	 */
	public static final DPT DPT_MASS_FLUX = new DPT("14.052", "Mass flux", "-3.40282347e+38f",
			"3.40282347e+38f", "￼kg/s");

	/**
	 * DPT ID 14.053, Momentum; values from <b>-3.40282347e+38f</b> to <b>3.40282347e+38f</b> N/s.
	 */
	public static final DPT DPT_MOMENTUM = new DPT("14.053", "Momentum", "-3.40282347e+38f",
			"3.40282347e+38f", "N/s");

	/**
	 * DPT ID 14.054, Phase angle, radiant; values from <b>-3.40282347e+38f</b> to
	 * <b>3.40282347e+38f</b> rad.
	 */
	public static final DPT DPT_PHASE_ANGLE_RAD = new DPT("14.054", "Phase angle, radiant",
			"-3.40282347e+38f", "3.40282347e+38f", "rad");

	/**
	 * DPT ID 14.055, Phase angle, degree; values from <b>-3.40282347e+38f</b> to
	 * <b>3.40282347e+38f</b> °.
	 */
	public static final DPT DPT_PHASE_ANGLE_DEG = new DPT("14.055", "Phase angle, degree",
			"-3.40282347e+38f", "3.40282347e+38f", "°");

	/**
	 * DPT ID 14.056, Power; values from <b>-3.40282347e+38f</b> to <b>3.40282347e+38f</b> W.
	 */
	public static final DPT DPT_POWER = new DPT("14.056", "Power", "-3.40282347e+38f",
			"3.40282347e+38f", "W");

	/**
<<<<<<< HEAD
	 * DPT ID 14.057, Power factor; values from <b>-3.40282347e+38f</b> to <b>3.40282347e+38f</b> cos
	 * Φ.
=======
	 * DPT ID 14.057, Power factor; values from <b>-3.40282347e+38f</b> to <b>3.40282347e+38f</b>.
	 * <p>
>>>>>>> e2c900c8
	 */
	public static final DPT DPT_POWER_FACTOR = new DPT("14.057", "Power factor", "-3.40282347e+38f",
			"3.40282347e+38f");

	/**
	 * DPT ID 14.058, Pressure; values from <b>-3.40282347e+38f</b> to <b>3.40282347e+38f</b> Pa = N
	 * m-2.
	 */
	public static final DPT DPT_PRESSURE = new DPT("14.058", "Pressure", "-3.40282347e+38f",
			"3.40282347e+38f", "Pa");

	/**
	 * DPT ID 14.059, Reactance; values from <b>-3.40282347e+38f</b> to <b>3.40282347e+38f</b> Ω.
	 */
	public static final DPT DPT_REACTANCE = new DPT("14.059", "Reactance", "-3.40282347e+38f",
			"3.40282347e+38f", "Ω");

	/**
	 * DPT ID 14.060, Resistance; values from <b>-3.40282347e+38f</b> to <b>3.40282347e+38f</b> Ω.
	 */
	public static final DPT DPT_RESISTANCE = new DPT("14.060", "Resistance", "-3.40282347e+38f",
			"3.40282347e+38f", "Ω");

	/**
	 * DPT ID 14.061, Resistivity; values from <b>-3.40282347e+38f</b> to <b>3.40282347e+38f</b> Ωm.
	 */
	public static final DPT DPT_RESISTIVITY = new DPT("14.061", "Resistivity", "-3.40282347e+38f",
			"3.40282347e+38f", "Ωm");

	/**
	 * DPT ID 14.062, Self inductance; values from <b>-3.40282347e+38f</b> to <b>3.40282347e+38f</b>
	 * H.
	 */
	public static final DPT DPT_SELF_INDUCTANCE = new DPT("14.062", "Self inductance",
			"-3.40282347e+38f", "3.40282347e+38f", "H");

	/**
	 * DPT ID 14.063, Solid angle; values from <b>-3.40282347e+38f</b> to <b>3.40282347e+38f</b> sr.
	 */
	public static final DPT DPT_SOLID_ANGLE = new DPT("14.063", "Solid angle", "-3.40282347e+38f",
			"3.40282347e+38f", "sr");

	/**
	 * DPT ID 14.064, Sound intensity; values from <b>-3.40282347e+38f</b> to <b>3.40282347e+38f</b>
	 * W m-2.
	 */
	public static final DPT DPT_SOUND_INTENSITY = new DPT("14.064", "Sound intensity",
			"-3.40282347e+38f", "3.40282347e+38f", "W m-2");

	/**
	 * DPT ID 14.065, Speed; values from <b>-3.40282347e+38f</b> to <b>3.40282347e+38f</b> m/s.
	 */
	public static final DPT DPT_SPEED = new DPT("14.065", "Speed", "-3.40282347e+38f",
			"3.40282347e+38f", "m/s");

	/**
	 * DPT ID 14.066, Stress; values from <b>-3.40282347e+38f</b> to <b>3.40282347e+38f</b> Pa = N
	 * m-2.
	 */
	public static final DPT DPT_STRESS = new DPT("14.066", "Stress", "-3.40282347e+38f",
			"3.40282347e+38f", "Pa");

	/**
	 * DPT ID 14.067, Surface tension; values from <b>-3.40282347e+38f</b> to <b>3.40282347e+38f</b>
	 * N/m.
	 */
	public static final DPT DPT_SURFACE_TENSION = new DPT("14.067", "Surface tension",
			"-3.40282347e+38f", "3.40282347e+38f", "N/m");

	/**
	 * DPT ID 14.068, Temperature, common (in Celsius Degree); values from <b>-3.40282347e+38f</b> to
	 * <b>3.40282347e+38f</b> °C.
	 */
	public static final DPT DPT_COMMON_TEMPERATURE = new DPT("14.068",
			"Temperature in Celsius Degree", "-3.40282347e+38f", "3.40282347e+38f", "°C");

	/**
	 * DPT ID 14.069, Temperature, absolute; values from <b>-3.40282347e+38f</b> to
	 * <b>3.40282347e+38f</b> K.
	 */
	public static final DPT DPT_ABSOLUTE_TEMPERATURE = new DPT("14.069", "Temperature, absolute",
			"-3.40282347e+38f", "3.40282347e+38f", "K");

	/**
	 * DPT ID 14.070, Temperature difference; values from <b>-3.40282347e+38f</b> to
	 * <b>3.40282347e+38f</b> K.
	 */
	public static final DPT DPT_TEMPERATURE_DIFFERENCE = new DPT("14.070",
			"Temperature difference", "-3.40282347e+38f", "3.40282347e+38f", "K");

	/**
	 * DPT ID 14.071, Thermal capacity; values from <b>-3.40282347e+38f</b> to <b>3.40282347e+38f</b>
	 * ￼￼J/K.
	 */
	public static final DPT DPT_THERMAL_CAPACITY = new DPT("14.071", "Thermal capacity",
			"-3.40282347e+38f", "3.40282347e+38f", "￼￼J/K");

	/**
	 * DPT ID 14.072, Thermal conductivity; values from <b>-3.40282347e+38f</b> to
	 * <b>3.40282347e+38f</b> W/(m K).
	 */
	public static final DPT DPT_THERMAL_CONDUCTIVITY = new DPT("14.072", "Thermal conductivity",
			"-3.40282347e+38f", "3.40282347e+38f", "W/m K-1");

	/**
	 * DPT ID 14.073, Thermoelectric power; values from <b>-3.40282347e+38f</b> to
	 * <b>3.40282347e+38f</b> V/K.
	 */
	public static final DPT DPT_THERMOELECTRIC_POWER = new DPT("14.073", "Thermoelectric power",
			"-3.40282347e+38f", "3.40282347e+38f", "V/K");

	/**
	 * DPT ID 14.074, Time; values from <b>-3.40282347e+38f</b> to <b>3.40282347e+38f</b> s.
	 */
	public static final DPT DPT_TIME = new DPT("14.074", "Time", "-3.40282347e+38f",
			"3.40282347e+38f", "s");

	/**
	 * DPT ID 14.075, Torque; values from <b>-3.40282347e+38f</b> to <b>3.40282347e+38f</b> Nm.
	 */
	public static final DPT DPT_TORQUE = new DPT("14.075", "Torque", "-3.40282347e+38f",
			"3.40282347e+38f", "Nm");

	/**
	 * DPT ID 14.076, Volume; values from <b>-3.40282347e+38f</b> to <b>3.40282347e+38f</b> m3.
	 */
	public static final DPT DPT_VOLUME = new DPT("14.076", "Volume", "-3.40282347e+38f",
			"3.40282347e+38f", "m3");

	/**
	 * DPT ID 14.077, Volume flux; values from <b>-3.40282347e+38f</b> to <b>3.40282347e+38f</b>
	 * m3/s.
	 */
	public static final DPT DPT_VOLUME_FLUX = new DPT("14.077", "Volume flux", "-3.40282347e+38f",
			"3.40282347e+38f", "m3/s");

	/**
	 * DPT ID 14.078, Weight; values from <b>-3.40282347e+38f</b> to <b>3.40282347e+38f</b> N.
	 */
	public static final DPT DPT_WEIGHT = new DPT("14.078", "Weight", "-3.40282347e+38f",
			"3.40282347e+38f", "N");

	/**
	 * DPT ID 14.079, Work; values from <b>-3.40282347e+38f</b> to <b>3.40282347e+38f</b> J.
	 */
	public static final DPT DPT_WORK = new DPT("14.079", "Work", "-3.40282347e+38f",
			"3.40282347e+38f", "J");

	private static final Map<String, DPT> types = new HashMap<>(100);

	static {
		final Field[] fields = DPTXlator4ByteFloat.class.getFields();
		for (int i = 0; i < fields.length; i++) {
			try {
				final Object o = fields[i].get(null);
				if (o instanceof DPT) {
					final DPT dpt = (DPT) o;
					types.put(dpt.getID(), dpt);
				}
			}
			catch (final IllegalAccessException e) {}
		}
	}

	private final float min;
	private final float max;

	/**
	 * Creates a translator for the given datapoint type.
	 *
	 * @param dpt the requested datapoint type
	 * @throws KNXFormatException on not supported or not available DPT
	 */
	public DPTXlator4ByteFloat(final DPT dpt) throws KNXFormatException
	{
		this(dpt.getID());
	}

	/**
	 * Creates a translator for <code>dptID</code>.
	 *
	 * @param dptId available implemented datapoint type ID
	 * @throws KNXFormatException on wrong formatted or not expected (available) DPT
	 */
	public DPTXlator4ByteFloat(final String dptId) throws KNXFormatException
	{
		super(4);
		setTypeID(types, dptId);
		min = getLimit(dpt.getLowerValue());
		max = getLimit(dpt.getUpperValue());
		data = new short[4];
	}

	/**
	 * Sets the translation value from a float.
	 * <p>
	 * If succeeded, any other items in the translator are discarded.
	 *
	 * @param value the float value
	 * @throws KNXFormatException if <code>value</code> doesn't fit into KNX data type
	 */
	public void setValue(final float value) throws KNXFormatException
	{
		final short[] buf = new short[4];
		toDPT(value, buf, 0);
		data = buf;
	}

	/**
	 * Returns the first translation item formatted as float.
	 * <p>
	 *
	 * @return value as float
	 */
	public final float getValueFloat()
	{
		return fromDPT(0);
	}

	/**
	 * Returns the first translation item formatted as double.
	 *
	 * @return numeric value
	 * @see tuwien.auto.calimero.dptxlator.DPTXlator#getNumericValue()
	 * @see #getValueFloat()
	 */
	public final double getNumericValue()
	{
		return getValueFloat();
	}

	/* (non-Javadoc)
	 * @see tuwien.auto.calimero.dptxlator.DPTXlator#getAllValues()
	 */
	@Override
	public String[] getAllValues()
	{
		final String[] buf = new String[data.length / 4];
		for (int i = 0; i < buf.length; ++i)
			buf[i] = makeString(i);
		return buf;
	}

	/* (non-Javadoc)
	 * @see tuwien.auto.calimero.dptxlator.DPTXlator#getSubTypes()
	 */
	@Override
	public Map<String, DPT> getSubTypes()
	{
		return types;
	}

	/**
	 * @return the subtypes of the 2-byte float translator type
	 * @see DPTXlator#getSubTypesStatic()
	 */
	protected static Map<String, DPT> getSubTypesStatic()
	{
		return types;
	}

	private String makeString(final int index)
	{
		final float f = fromDPT(index);
		final String s;
		if (Math.abs(f) < 100000) {
			s = String.valueOf(f);
		}
		else {
			final NumberFormat dcf = NumberFormat.getInstance(Locale.US);
			if (dcf instanceof DecimalFormat) {
				((DecimalFormat) dcf).applyPattern("0.#####E0");
			}
			s = dcf.format(f);
		}
		return appendUnit(s);
	}

	private float fromDPT(final int index)
	{
		final int i = 4 * index;
		final int bits = (data[i] << 24) | (data[i + 1] << 16) | (data[i + 2] << 8) | data[i + 3];
		return Float.intBitsToFloat(bits);
	}

	private void toDPT(final float value, final short[] dst, final int index)
		throws KNXFormatException
	{
		if (value < min || value > max)
			logThrow(LogLevel.WARN, "translation error for " + value, "value out of range ["
					+ dpt.getLowerValue() + ".." + dpt.getUpperValue() + "]", Float.toString(value));
		final int raw = Float.floatToRawIntBits(value);
		final int i = 4 * index;
		dst[i] = ubyte(raw >>> 24);
		dst[i + 1] = ubyte(raw >>> 16);
		dst[i + 2] = ubyte(raw >>> 8);
		dst[i + 3] = ubyte(raw);
	}

	@Override
	protected void toDPT(final String value, final short[] dst, final int index)
		throws KNXFormatException
	{
		try {
			toDPT(Float.parseFloat(removeUnit(value)), dst, index);
		}
		catch (final NumberFormatException e) {
			logThrow(LogLevel.WARN, "wrong value format " + value, null, value);
		}
	}

	private float getLimit(final String limit) throws KNXFormatException
	{
		try {
			return Float.parseFloat(limit);
		}
		catch (final NumberFormatException e) {}
		logThrow(LogLevel.ERROR, "limit " + limit, "invalid DPT range", limit);
		return 0;
	}
}<|MERGE_RESOLUTION|>--- conflicted
+++ resolved
@@ -461,13 +461,7 @@
 			"3.40282347e+38f", "W");
 
 	/**
-<<<<<<< HEAD
-	 * DPT ID 14.057, Power factor; values from <b>-3.40282347e+38f</b> to <b>3.40282347e+38f</b> cos
-	 * Φ.
-=======
 	 * DPT ID 14.057, Power factor; values from <b>-3.40282347e+38f</b> to <b>3.40282347e+38f</b>.
-	 * <p>
->>>>>>> e2c900c8
 	 */
 	public static final DPT DPT_POWER_FACTOR = new DPT("14.057", "Power factor", "-3.40282347e+38f",
 			"3.40282347e+38f");
