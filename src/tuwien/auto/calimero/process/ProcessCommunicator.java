--- conflicted
+++ resolved
@@ -63,14 +63,8 @@
 	/**
 	 * Sets the response timeout to wait for a KNX response message to arrive to complete
 	 * a message exchange.
-<<<<<<< HEAD
 	 *
 	 * @param timeout time in seconds, <code>timeout &gt; 0</code>
-=======
-	 * <p>
-	 *
-	 * @param timeout time in seconds, <code>timeout > 0</code>
->>>>>>> 4ce9a80f
 	 */
 	void setResponseTimeout(int timeout);
 
@@ -85,10 +79,6 @@
 
 	/**
 	 * Reads a boolean datapoint value from a group destination.
-<<<<<<< HEAD
-=======
-	 * <p>
->>>>>>> 4ce9a80f
 	 *
 	 * @param dst group destination to read from
 	 * @return the read value of type boolean
@@ -143,34 +133,8 @@
 	 */
 	int readControl(GroupAddress dst) throws KNXException, InterruptedException;
 
-<<<<<<< HEAD
 	/**
 	 * Reads a floating point datapoint value from a group destination.
-=======
-	// Temp. keep the following method as forwarder, since i don't know how freq. it is used.
-	// Remove at 2.1/2.2
-	/**
-	 * Deprecated (> v2.0.5), do not longer use; replaced by the 3 arg write.
-	 * <p>
-	 * Reads a 2-byte KNX float datapoint value from a group destination.
-	 * <p>
-	 *
-	 * @param dst group destination to read from
-	 * @return the read value of type float
-	 * @throws KNXTimeoutException on a timeout during send or no read response was received
-	 * @throws KNXInvalidResponseException on invalid read response message
-	 * @throws KNXLinkClosedException if network link to KNX network is closed
-	 * @throws KNXFormatException on translation problem of the response data
-	 * @throws KNXException on other read problems
-	 * @throws InterruptedException on interrupt during read
-	 */
-	float readFloat(GroupAddress dst) throws KNXException, InterruptedException;
-
-
-	/**
-	 * Reads a float datapoint value from a group destination.
-	 * <p>
->>>>>>> 4ce9a80f
 	 *
 	 * @param dst group destination to read from
 	 * @param is4ByteFloat specifies the datapoint floating point type the datapoint is encoded
@@ -208,13 +172,9 @@
 	/**
 	 * Reads a datapoint value from a group destination.
 	 * <p>
-<<<<<<< HEAD
-	 * The used KNX message priority is according the supplied datapoint priority.
-=======
 	 * The used KNX message priority is according the supplied datapoint priority.<br>
 	 * If no {@link DPT} is set for <code>dp</code>, a non-translated representation of the ASDU is
 	 * returned, e.g., a hexadecimal value string.
->>>>>>> 4ce9a80f
 	 *
 	 * @param dp the datapoint for read
 	 * @return the read datapoint value in textual representation (translated using the DPT)
