--- conflicted
+++ resolved
@@ -110,11 +110,7 @@
 	 * Creates a new DIB and initializes basic fields.
 	 * <p>
 	 *
-<<<<<<< HEAD
 	 * @param dibSize total size of DIB in bytes, <code>dibSize &gt; 0</code>
-=======
-	 * @param dibSize total size of DIB in bytes, <code>dibSize > 0</code>
->>>>>>> 389791b5
 	 * @param descriptionType one of the description type code constants of this class
 	 */
 	protected DIB(final int dibSize, final int descriptionType)
