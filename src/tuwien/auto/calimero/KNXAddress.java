/*
    Calimero 2 - A library for KNX network access
    Copyright (c) 2006, 2015 B. Malinowsky

    This program is free software; you can redistribute it and/or modify
    it under the terms of the GNU General Public License as published by
    the Free Software Foundation; either version 2 of the License, or
    (at your option) any later version.

    This program is distributed in the hope that it will be useful,
    but WITHOUT ANY WARRANTY; without even the implied warranty of
    MERCHANTABILITY or FITNESS FOR A PARTICULAR PURPOSE. See the
    GNU General Public License for more details.

    You should have received a copy of the GNU General Public License
    along with this program; if not, write to the Free Software
    Foundation, Inc., 59 Temple Place, Suite 330, Boston, MA  02111-1307  USA

    Linking this library statically or dynamically with other modules is
    making a combined work based on this library. Thus, the terms and
    conditions of the GNU General Public License cover the whole
    combination.

    As a special exception, the copyright holders of this library give you
    permission to link this library with independent modules to produce an
    executable, regardless of the license terms of these independent
    modules, and to copy and distribute the resulting executable under terms
    of your choice, provided that you also meet, for each linked independent
    module, the terms and conditions of the license of that module. An
    independent module is a module which is not derived from or based on
    this library. If you modify this library, you may extend this exception
    to your version of the library, but you are not obligated to do so. If
    you do not wish to do so, delete this exception statement from your
    version.
*/

package tuwien.auto.calimero;

import java.util.ArrayList;
import java.util.List;
import java.util.StringTokenizer;

import tuwien.auto.calimero.exception.KNXFormatException;
import tuwien.auto.calimero.exception.KNXIllegalArgumentException;
import tuwien.auto.calimero.xml.Attribute;
import tuwien.auto.calimero.xml.Element;
import tuwien.auto.calimero.xml.KNXMLException;
import tuwien.auto.calimero.xml.XMLReader;
import tuwien.auto.calimero.xml.XMLWriter;

/**
 * Represents a KNX address.
 * <p>
 * An address consists of a 16 Bit unsigned value. Concrete implementations of address are
 * {@link GroupAddress} and {@link IndividualAddress}. Instances of <code>KNXAddress</code> are
 * immutable.<br>
 * Loading and saving KNX addresses in XML format is supported.
 */
public abstract class KNXAddress
{
	private static final String ATTR_TYPE = "type";
	private static final String TAG_ADDRESS = "knxAddress";

	int address;

	/**
	 * Creates a KNX address from a 16 Bit address value.
<<<<<<< HEAD
=======
	 * <p>
>>>>>>> 4ce9a80f
	 *
	 * @param address the address value in the range [0..0xffff]
	 */
	KNXAddress(final int address)
	{
		init(address);
	}

	/**
	 * Creates a KNX address from a byte array.
	 * <p>
<<<<<<< HEAD
	 * The address is read out of the first 2 byte fields, while the address array itself might be
	 * longer. The content of <code>address</code> is not modified.
	 *
	 * @param address the address byte array in big-endian format, with address.length &ge; 2
=======
	 * The address is read out of the first 2 byte fields, while the address array itself
	 * might be longer. The content of <code>address</code> is not modified.
	 *
	 * @param address the address byte array in big-endian format, with address.length >=
	 *        2
>>>>>>> 4ce9a80f
	 */
	KNXAddress(final byte[] address)
	{
		if (address.length < 2)
			throw new KNXIllegalArgumentException("address byte array too short");
		this.address = (address[0] & 0xFF) << 8 | address[1] & 0xFF;
	}

	/**
	 * Creates a KNX address from its XML representation.
	 * <p>
	 * If the current XML element position is no start tag, the next element tag is read.
	 * The KNX address element is then expected to be the current element in the reader.
	 *
	 * @param r a XML reader
	 * @throws KNXMLException if the XML element represents no KNX address or the address
	 *         couldn't be read correctly
	 */
	KNXAddress(final XMLReader r) throws KNXMLException
	{
		if (r.getPosition() != XMLReader.START_TAG)
			r.read();
		final Element e = r.getCurrent();
		if (r.getPosition() != XMLReader.START_TAG || !e.getName().equals(TAG_ADDRESS)
				|| !getType().equals(e.getAttribute(ATTR_TYPE)))
			throw new KNXMLException("XML element represents no KNX " + getType() + " address", r);
		r.complete(e);
		try {
			address = Integer.parseInt(e.getCharacterData());
			if (address >= 0 && address <= 0xffff)
				return;
		}
		catch (final NumberFormatException nfe) {}
		throw new KNXMLException("malformed KNX address value", r);
	}

	/**
	 * Creates KNX address 0 (reserved address).
	 */
	KNXAddress()
	{}

	/**
	 * Creates a KNX address from xml input.
	 * <p>
<<<<<<< HEAD
	 * The KNX address element is expected to be the current or next element from the parser.
=======
	 * The KNX address element is expected to be the current or next element from the
	 * parser.
>>>>>>> 4ce9a80f
	 *
	 * @param r a XML reader
	 * @return the created KNXAddress, either of subtype {@link GroupAddress} or
	 *         {@link IndividualAddress}
	 * @throws KNXMLException if the XML element is no KNX address, on unknown address type or wrong
	 *         address syntax
	 */
	public static KNXAddress create(final XMLReader r) throws KNXMLException
	{
		if (r.getPosition() != XMLReader.START_TAG)
			r.read();
		if (r.getPosition() == XMLReader.START_TAG) {
			final String type = r.getCurrent().getAttribute(ATTR_TYPE);
			if (GroupAddress.ATTR_GROUP.equals(type))
				return new GroupAddress(r);
			else if (IndividualAddress.ATTR_IND.equals(type))
				return new IndividualAddress(r);
		}
		throw new KNXMLException("not a KNX address", r);
	}

	/**
	 * Creates a KNX address from a string <code>address</code> representation.
	 * <p>
	 * An address level separator of type '.' found in <code>address</code> indicates an
	 * individual address, i.e., an {@link IndividualAddress} is created, otherwise a
	 * {@link GroupAddress} is created.<br>
	 * Allowed separators are '.' or '/', mutually exclusive.
	 *
	 * @param address string containing the KNX address
	 * @return the created KNX address, either of subtype {@link GroupAddress} or
	 *         {@link IndividualAddress}
	 * @throws KNXFormatException thrown on unknown address type, wrong address syntax or
	 *         wrong separator used
	 */
	public static KNXAddress create(final String address) throws KNXFormatException
	{
		if (address.indexOf('.') != -1)
			return new IndividualAddress(address);
		if (address.indexOf('/') != -1)
			return new GroupAddress(address);
		throw new KNXFormatException("could not detect address type of " + address);
	}

	/**
	 * Returns the KNX address type, identifying a group or individual address.
	 * <p>
	 *
	 * @return address type as string
	 */
	public abstract String getType();

	/**
	 * Returns the KNX address in 16 Bit value representation.
	 * <p>
	 *
	 * @return the 16 Bit address value
	 */
	public final int getRawAddress()
	{
		return address;
	}

	/**
	 * Writes the KNX address in XML format to the supplied writer.
<<<<<<< HEAD
=======
	 * <p>
>>>>>>> 4ce9a80f
	 *
	 * @param w a XML writer
	 * @throws KNXMLException on output error
	 */
	public void save(final XMLWriter w) throws KNXMLException
	{
		final List<Attribute> att = new ArrayList<>();
		att.add(new Attribute(ATTR_TYPE, getType()));
		w.writeComment(" " + toString() + " ");
		w.writeElement(TAG_ADDRESS, att, Integer.toString(address));
		w.endElement();
	}

	/**
	 * Returns the raw address value in a new byte array.
	 *
	 * @return The address value. The high byte of the address is placed at index 0.
	 */
	public final byte[] toByteArray()
	{
		return new byte[] { (byte) (address >>> 8), (byte) address };
	}

	static String[] parse(final String address) throws KNXFormatException
	{
		StringTokenizer t = null;
		if (address.indexOf('/') > -1)
			t = new StringTokenizer(address, "/");
		else if (address.indexOf('.') > -1)
			t = new StringTokenizer(address, ".");
		else
			return new String[] { address };
			//throw new KNXFormatException("wrong KNX address format, no valid separator", address);
		final int count = t.countTokens();
		if (count == 2)
			return new String[] { t.nextToken(), t.nextToken() };
		else if (count == 3)
			return new String[] { t.nextToken(), t.nextToken(), t.nextToken(), };
		else
			throw new KNXFormatException("wrong KNX address syntax with " + count + " levels",
					address);
	}

	void init(final int address)
	{
		if (address < 0 || address > 0xffff)
			throw new KNXIllegalArgumentException("address out of range [0..0xFFFF]");
		this.address = address;
	}
}<|MERGE_RESOLUTION|>--- conflicted
+++ resolved
@@ -65,10 +65,6 @@
 
 	/**
 	 * Creates a KNX address from a 16 Bit address value.
-<<<<<<< HEAD
-=======
-	 * <p>
->>>>>>> 4ce9a80f
 	 *
 	 * @param address the address value in the range [0..0xffff]
 	 */
@@ -80,18 +76,10 @@
 	/**
 	 * Creates a KNX address from a byte array.
 	 * <p>
-<<<<<<< HEAD
 	 * The address is read out of the first 2 byte fields, while the address array itself might be
 	 * longer. The content of <code>address</code> is not modified.
 	 *
 	 * @param address the address byte array in big-endian format, with address.length &ge; 2
-=======
-	 * The address is read out of the first 2 byte fields, while the address array itself
-	 * might be longer. The content of <code>address</code> is not modified.
-	 *
-	 * @param address the address byte array in big-endian format, with address.length >=
-	 *        2
->>>>>>> 4ce9a80f
 	 */
 	KNXAddress(final byte[] address)
 	{
@@ -137,12 +125,7 @@
 	/**
 	 * Creates a KNX address from xml input.
 	 * <p>
-<<<<<<< HEAD
 	 * The KNX address element is expected to be the current or next element from the parser.
-=======
-	 * The KNX address element is expected to be the current or next element from the
-	 * parser.
->>>>>>> 4ce9a80f
 	 *
 	 * @param r a XML reader
 	 * @return the created KNXAddress, either of subtype {@link GroupAddress} or
@@ -208,10 +191,6 @@
 
 	/**
 	 * Writes the KNX address in XML format to the supplied writer.
-<<<<<<< HEAD
-=======
-	 * <p>
->>>>>>> 4ce9a80f
 	 *
 	 * @param w a XML writer
 	 * @throws KNXMLException on output error
