--- conflicted
+++ resolved
@@ -113,12 +113,7 @@
 
 	/**
 	 * Test method for
-<<<<<<< HEAD
-	 * {@link tuwien.auto.calimero.dptxlator.DPTXlator2ByteFloat#setValues
-	 * (java.lang.String[])}.
-=======
 	 * {@link tuwien.auto.calimero.dptxlator.DPTXlator2ByteFloat#setValues (java.lang.String[])}.
->>>>>>> e2c900c8
 	 *
 	 * @throws KNXFormatException
 	 */
@@ -135,12 +130,7 @@
 	}
 
 	/**
-<<<<<<< HEAD
-	 * Test method for
-	 * {@link tuwien.auto.calimero.dptxlator.DPTXlator2ByteFloat#getAllValues()}.
-=======
 	 * Test method for {@link tuwien.auto.calimero.dptxlator.DPTXlator2ByteFloat#getAllValues()}.
->>>>>>> e2c900c8
 	 *
 	 * @throws KNXFormatException
 	 */
@@ -158,12 +148,7 @@
 
 	/**
 	 * Test method for
-<<<<<<< HEAD
-	 * {@link tuwien.auto.calimero.dptxlator.DPTXlator2ByteFloat#setValue
-	 * (java.lang.String)}.
-=======
 	 * {@link tuwien.auto.calimero.dptxlator.DPTXlator2ByteFloat#setValue (java.lang.String)}.
->>>>>>> e2c900c8
 	 *
 	 * @throws KNXFormatException
 	 */
@@ -288,12 +273,7 @@
 	}
 
 	/**
-<<<<<<< HEAD
-	 * Test method for
-	 * {@link tuwien.auto.calimero.dptxlator.DPTXlator2ByteFloat#getNumericValue()}.
-=======
-	 * Test method for {@link tuwien.auto.calimero.dptxlator.DPTXlator2ByteFloat#getValueDouble()}.
->>>>>>> e2c900c8
+	 * Test method for {@link tuwien.auto.calimero.dptxlator.DPTXlator2ByteFloat#getNumericValue()}.
 	 *
 	 * @throws KNXFormatException
 	 */
@@ -319,12 +299,7 @@
 	}
 
 	/**
-<<<<<<< HEAD
-	 * Test method for
-	 * {@link tuwien.auto.calimero.dptxlator.DPTXlator2ByteFloat#setValue(double)}.
-=======
 	 * Test method for {@link tuwien.auto.calimero.dptxlator.DPTXlator2ByteFloat#setValue(double)}.
->>>>>>> e2c900c8
 	 *
 	 * @throws KNXFormatException
 	 */
